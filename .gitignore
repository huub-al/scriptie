--- conflicted
+++ resolved
@@ -111,10 +111,9 @@
 config.json
 *.gz
 *.png
-<<<<<<< HEAD
+
 *.pt
-=======
->>>>>>> 90b46673
+
 
 # arxiv-public-datasets
 arxiv-public-datasets/
